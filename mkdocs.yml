--- conflicted
+++ resolved
@@ -14,22 +14,6 @@
 # Navigation
 nav:
   - 'Overview': index.md
-<<<<<<< HEAD
-  - 'Coil': coil.md
-  - 'Glide': glide.md
-  - 'Picasso': picasso.md
-  - 'Insets': insets.md
-  - 'Pager layouts': pager.md
-  - 'AppCompat Theme': appcompat-theme.md
-  - 'API':
-    - 'Coil': api/coil/coil/
-    - 'Glide': api/glide/glide/
-    - 'Picasso': api/picasso/picasso/
-    - 'Image Loading Core': api/imageloading-core/imageloading-core/
-    - 'Insets': api/insets/insets/
-    - 'Pager layouts': api/pager/pager
-    - 'AppCompat Theme': api/appcompat-theme/appcompat-theme
-=======
   - 'Coil':
     - 'Guide': coil.md
     - 'API': api/coil/coil/
@@ -47,10 +31,12 @@
   - 'AppCompat Theme':
     - 'Guide': appcompat-theme.md
     - 'API': api/appcompat-theme/appcompat-theme
+  - 'Pager layouts':
+    - 'Guide': pager.md
+    - 'API': api/pager/pager
   - 'Flow layouts':
     - 'Guide': flowlayout.md
     - 'API': api/flowlayout/flowlayout
->>>>>>> be21c53c
   - 'Snapshots': using-snapshot-version.md
   - 'Contributing': contributing.md
   - 'Maintainers':
