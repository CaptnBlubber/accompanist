<?xml version="1.0" encoding="utf-8"?>
<!--
  ~ Copyright 2020 The Android Open Source Project
  ~
  ~ Licensed under the Apache License, Version 2.0 (the "License");
  ~ you may not use this file except in compliance with the License.
  ~ You may obtain a copy of the License at
  ~
  ~      https://www.apache.org/licenses/LICENSE-2.0
  ~
  ~ Unless required by applicable law or agreed to in writing, software
  ~ distributed under the License is distributed on an "AS IS" BASIS,
  ~ WITHOUT WARRANTIES OR CONDITIONS OF ANY KIND, either express or implied.
  ~ See the License for the specific language governing permissions and
  ~ limitations under the License.
  -->

<manifest xmlns:android="http://schemas.android.com/apk/res/android"
    package="com.google.accompanist.sample">

    <!-- Used for loading images from the network -->
    <uses-permission android:name="android.permission.INTERNET" />

    <application
        android:name="com.google.accompanist.sample.SampleApplication"
        android:allowBackup="true"
        android:icon="@mipmap/ic_launcher"
        android:label="@string/app_name"
        android:roundIcon="@mipmap/ic_launcher_round"
        android:supportsRtl="true"
        android:theme="@style/Theme.AccompanistSample.NoActionBar">

        <activity
            android:name="com.google.accompanist.sample.MainActivity"
            android:label="@string/app_name"
            android:theme="@android:style/Theme.Material.Light">
            <intent-filter>
                <action android:name="android.intent.action.MAIN" />
                <category android:name="android.intent.category.LAUNCHER" />
            </intent-filter>
        </activity>

        <activity
            android:name="com.google.accompanist.sample.coil.CoilBasicSample"
            android:label="@string/coil_title_basic">
            <intent-filter>
                <action android:name="android.intent.action.MAIN" />
                <category android:name="com.google.accompanist.sample.SAMPLE_CODE" />
            </intent-filter>
        </activity>

        <activity
            android:name="com.google.accompanist.sample.coil.CoilLazyColumnSample"
            android:label="@string/coil_title_lazy_row">
            <intent-filter>
                <action android:name="android.intent.action.MAIN" />
                <category android:name="com.google.accompanist.sample.SAMPLE_CODE" />
            </intent-filter>
        </activity>

        <activity
            android:name="com.google.accompanist.sample.coil.CoilLazyGridSample"
            android:label="@string/coil_title_lazy_grid"
            android:theme="@style/Theme.AccompanistSample.NoActionBar.TransparentBars">
            <intent-filter>
                <action android:name="android.intent.action.MAIN" />
                <category android:name="com.google.accompanist.sample.SAMPLE_CODE" />
            </intent-filter>
        </activity>

        <activity
            android:name="com.google.accompanist.sample.glide.GlideBasicSample"
            android:label="@string/glide_title_basic">
            <intent-filter>
                <action android:name="android.intent.action.MAIN" />
                <category android:name="com.google.accompanist.sample.SAMPLE_CODE" />
            </intent-filter>
        </activity>

        <activity
            android:name="com.google.accompanist.sample.glide.GlideLazyColumnSample"
            android:label="@string/glide_title_lazy_row">
            <intent-filter>
                <action android:name="android.intent.action.MAIN" />
                <category android:name="com.google.accompanist.sample.SAMPLE_CODE" />
            </intent-filter>
        </activity>

        <activity
            android:name="com.google.accompanist.sample.glide.GlideLazyGridSample"
            android:label="@string/glide_title_lazy_grid"
            android:theme="@style/Theme.AccompanistSample.NoActionBar.TransparentBars">
            <intent-filter>
                <action android:name="android.intent.action.MAIN" />
                <category android:name="com.google.accompanist.sample.SAMPLE_CODE" />
            </intent-filter>
        </activity>

        <activity
            android:name="com.google.accompanist.sample.insets.InsetsBasicSample"
            android:label="@string/insets_title_basic"
            android:theme="@style/Theme.AccompanistSample.NoActionBar.TransparentBars">
            <intent-filter>
                <action android:name="android.intent.action.MAIN" />
                <category android:name="com.google.accompanist.sample.SAMPLE_CODE" />
            </intent-filter>
        </activity>

        <activity
            android:name="com.google.accompanist.sample.insets.InsetsFragmentSample"
            android:label="@string/insets_title_fragment"
            android:theme="@style/Theme.AccompanistSample.NoActionBar.TransparentBars">
            <intent-filter>
                <action android:name="android.intent.action.MAIN" />
                <category android:name="com.google.accompanist.sample.SAMPLE_CODE" />
            </intent-filter>
        </activity>

        <activity
            android:name="com.google.accompanist.sample.insets.EdgeToEdgeLazyColumn"
            android:label="@string/insets_title_list"
            android:theme="@style/Theme.AccompanistSample.NoActionBar.TransparentBars">
            <intent-filter>
                <action android:name="android.intent.action.MAIN" />
                <category android:name="com.google.accompanist.sample.SAMPLE_CODE" />
            </intent-filter>
        </activity>

        <activity
            android:name="com.google.accompanist.sample.insets.ImeAnimationSample"
            android:label="@string/insets_title_imeanim"
            android:theme="@style/Theme.AccompanistSample.NoActionBar.TransparentBars"
            android:windowSoftInputMode="adjustResize">
            <intent-filter>
                <action android:name="android.intent.action.MAIN" />
                <category android:name="com.google.accompanist.sample.SAMPLE_CODE" />
            </intent-filter>
        </activity>

        <activity
            android:name=".pager.HorizontalPagerBasicSample"
            android:label="@string/horiz_pager_title_basics"
            android:theme="@style/Theme.AccompanistSample">
            <intent-filter>
                <action android:name="android.intent.action.MAIN" />
                <category android:name="com.google.accompanist.sample.SAMPLE_CODE" />
            </intent-filter>
        </activity>

        <activity
<<<<<<< HEAD
            android:name=".pager.HorizontalPagerTabsSample"
            android:label="@string/horiz_pager_title_tabs"
            android:theme="@style/Theme.AccompanistSample">
            <intent-filter>
                <action android:name="android.intent.action.MAIN" />
                <category android:name="com.google.accompanist.sample.SAMPLE_CODE" />
            </intent-filter>
        </activity>

        <activity
            android:name=".pager.VerticalPagerBasicSample"
            android:label="@string/vertical_pager_title_basics"
=======
            android:name=".pager.HorizontalPagerWithIndicatorSample"
            android:label="@string/horiz_pager_with_indicator_title"
>>>>>>> 925bbce1
            android:theme="@style/Theme.AccompanistSample">
            <intent-filter>
                <action android:name="android.intent.action.MAIN" />
                <category android:name="com.google.accompanist.sample.SAMPLE_CODE" />
            </intent-filter>
        </activity>

        <activity
            android:name=".flowlayout.FlowColumnSample"
            android:label="@string/flowlayout_title_column"
            android:theme="@style/Theme.AccompanistSample.NoActionBar.TransparentBars"
            android:windowSoftInputMode="adjustResize">
            <intent-filter>
                <action android:name="android.intent.action.MAIN" />
                <category android:name="com.google.accompanist.sample.SAMPLE_CODE" />
            </intent-filter>
        </activity>

        <activity
            android:name=".flowlayout.FlowRowSample"
            android:label="@string/flowlayout_title_row"
            android:theme="@style/Theme.AccompanistSample.NoActionBar.TransparentBars"
            android:windowSoftInputMode="adjustResize">
            <intent-filter>
                <action android:name="android.intent.action.MAIN" />
                <category android:name="com.google.accompanist.sample.SAMPLE_CODE" />
            </intent-filter>
        </activity>

    </application>

</manifest><|MERGE_RESOLUTION|>--- conflicted
+++ resolved
@@ -148,7 +148,16 @@
         </activity>
 
         <activity
-<<<<<<< HEAD
+            android:name=".pager.HorizontalPagerWithIndicatorSample"
+            android:label="@string/horiz_pager_with_indicator_title"
+            android:theme="@style/Theme.AccompanistSample">
+            <intent-filter>
+                <action android:name="android.intent.action.MAIN" />
+                <category android:name="com.google.accompanist.sample.SAMPLE_CODE" />
+            </intent-filter>
+        </activity>
+
+        <activity
             android:name=".pager.HorizontalPagerTabsSample"
             android:label="@string/horiz_pager_title_tabs"
             android:theme="@style/Theme.AccompanistSample">
@@ -161,10 +170,6 @@
         <activity
             android:name=".pager.VerticalPagerBasicSample"
             android:label="@string/vertical_pager_title_basics"
-=======
-            android:name=".pager.HorizontalPagerWithIndicatorSample"
-            android:label="@string/horiz_pager_with_indicator_title"
->>>>>>> 925bbce1
             android:theme="@style/Theme.AccompanistSample">
             <intent-filter>
                 <action android:name="android.intent.action.MAIN" />
