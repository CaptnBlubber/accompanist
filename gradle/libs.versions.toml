[versions]
<<<<<<< HEAD
compose = "1.3.0-alpha02"
composeCompiler = "1.3.0-rc01"
=======
compose = "1.2.0"
composeCompiler = "1.2.0"
>>>>>>> 54a2f8cd
composesnapshot = "-" # a single character = no snapshot

# gradlePlugin and lint need to be updated together
gradlePlugin = "7.3.0-beta05"
lintMinCompose = "30.0.0"

ktlint = "0.46.1"
kotlin = "1.7.10"
coroutines = "1.6.0"
okhttp = "3.12.13"
coil = "1.3.2"

androidxtest = "1.4.0"
androidxnavigation = "2.5.0-rc02"

[libraries]
compose-ui-ui = { module = "androidx.compose.ui:ui", version.ref = "compose" }
compose-ui-util = { module = "androidx.compose.ui:ui-util", version.ref = "compose" }
compose-ui-tooling = { module = "androidx.compose.ui:ui-tooling", version.ref = "compose" }
compose-ui-tooling-preview = { module = "androidx.compose.ui:ui-tooling-preview", version.ref = "compose" }
compose-ui-test-junit4 = { module = "androidx.compose.ui:ui-test-junit4", version.ref = "compose" }
compose-ui-test-manifest = { module = "androidx.compose.ui:ui-test-manifest", version.ref = "compose" }
compose-foundation-foundation = { module = "androidx.compose.foundation:foundation", version.ref = "compose" }
compose-foundation-layout = { module = "androidx.compose.foundation:foundation-layout", version.ref = "compose" }
compose-material-material = { module = "androidx.compose.material:material", version.ref = "compose" }
compose-material-iconsext = { module = "androidx.compose.material:material-icons-extended", version.ref = "compose" }
compose-animation-animation = { module = "androidx.compose.animation:animation", version.ref = "compose" }

snapper = "dev.chrisbanes.snapper:snapper:0.2.2"

android-gradlePlugin = { module = "com.android.tools.build:gradle", version.ref = "gradlePlugin" }
gradleMavenPublishPlugin = "com.vanniktech:gradle-maven-publish-plugin:0.17.0"
metalavaGradle = "me.tylerbwong.gradle:metalava-gradle:0.1.9"

glide = "com.github.bumptech.glide:glide:4.12.0"

kotlin-stdlib = { module = "org.jetbrains.kotlin:kotlin-stdlib", version.ref = "kotlin" }
kotlin-stdlibJdk8 = { module = "org.jetbrains.kotlin:kotlin-stdlib-jdk8", version.ref = "kotlin" }
kotlin-gradlePlugin = { module = "org.jetbrains.kotlin:kotlin-gradle-plugin", version.ref = "kotlin" }
kotlin-reflect = { module = "org.jetbrains.kotlin:kotlin-reflect", version.ref = "kotlin" }
kotlin-metadataJvm = "org.jetbrains.kotlinx:kotlinx-metadata-jvm:0.3.0"

kotlin-coroutines-android = { module = "org.jetbrains.kotlinx:kotlinx-coroutines-android", version.ref = "coroutines" }
kotlin-coroutines-test = { module = "org.jetbrains.kotlinx:kotlinx-coroutines-test", version.ref = "coroutines" }

dokka = "org.jetbrains.dokka:dokka-gradle-plugin:1.5.0"

okhttp-okhttp = { module = "com.squareup.okhttp3:okhttp", version.ref = "okhttp" }
okhttp-mockWebServer = { module = "com.squareup.okhttp3:mockwebserver", version.ref = "okhttp" }

coil-coil = { module = "io.coil-kt:coil", version.ref = "coil" }
coil-gif = { module = "io.coil-kt:coil-gif", version.ref = "coil" }
coil-compose = { module = "io.coil-kt:coil-compose", version.ref = "coil" }

androidx-appcompat = "androidx.appcompat:appcompat:1.4.1"
androidx-core = "androidx.core:core-ktx:1.8.0-alpha06"
androidx-activity-compose = "androidx.activity:activity-compose:1.5.0-rc01"
androidx-fragment = "androidx.fragment:fragment-ktx:1.4.0"
androidx-dynamicanimation = "androidx.dynamicanimation:dynamicanimation-ktx:1.0.0-alpha03"
androidx-lifecycle-runtime = "androidx.lifecycle:lifecycle-runtime-ktx:2.4.0"
androidx-lifecycle-viewmodel-compose = "androidx.lifecycle:lifecycle-viewmodel-compose:2.4.0"

androidx-navigation-compose = { module = "androidx.navigation:navigation-compose", version.ref = "androidxnavigation" }
androidx-navigation-testing = { module = "androidx.navigation:navigation-testing", version.ref = "androidxnavigation" }

napier = "io.github.aakira:napier:1.4.1"

androidx-test-core = { module = "androidx.test:core-ktx", version.ref = "androidxtest" }
androidx-test-runner = { module = "androidx.test:runner", version.ref = "androidxtest" }
androidx-test-rules = { module = "androidx.test:rules", version.ref = "androidxtest" }
androidx-test-orchestrator = { module = "androidx.test:orchestrator", version.ref = "androidxtest" }
androidx-test-uiAutomator = "androidx.test.uiautomator:uiautomator:2.2.0"

# alpha for robolectric x compose fix
androidx-test-espressoCore = "androidx.test.espresso:espresso-core:3.5.0-alpha06"
androidx-test-espressoWeb = "androidx.test.espresso:espresso-web:3.5.0-alpha06"

junit = "junit:junit:4.13.2"
truth = "com.google.truth:truth:1.1.2"
robolectric = "org.robolectric:robolectric:4.8"

affectedmoduledetector = "com.dropbox.affectedmoduledetector:affectedmoduledetector:0.1.2"

android-tools-build-gradle = { module = "com.android.tools.build:gradle", version.ref = "gradlePlugin" }
android-tools-lint-lint = { module = "com.android.tools.lint:lint", version.ref = "lintMinCompose" }
android-tools-lint-api = { module = "com.android.tools.lint:lint-api", version.ref = "lintMinCompose" }
android-tools-lint-tests = { module = "com.android.tools.lint:lint-tests", version.ref = "lintMinCompose" }

squareup-mockwebserver = "com.squareup.okhttp3:mockwebserver:4.9.3"<|MERGE_RESOLUTION|>--- conflicted
+++ resolved
@@ -1,11 +1,7 @@
 [versions]
-<<<<<<< HEAD
+
 compose = "1.3.0-alpha02"
 composeCompiler = "1.3.0-rc01"
-=======
-compose = "1.2.0"
-composeCompiler = "1.2.0"
->>>>>>> 54a2f8cd
 composesnapshot = "-" # a single character = no snapshot
 
 # gradlePlugin and lint need to be updated together
